/*---------------------------------------------------------------------------*\
   deal.II solver for linear elasto-dynamics with
   preCICE-adapter for partitiond FSI simulations

   Copyright (c) 2019

   Build on an extension of the step-8 tutorial program of the deal.II library
   See also the README.md
\*---------------------------------------------------------------------------*/

#include <deal.II/base/quadrature_lib.h>
#include <deal.II/base/function.h>
#include <deal.II/base/tensor.h>
#include <deal.II/base/parameter_handler.h>
#include <deal.II/lac/vector.h>
#include <deal.II/lac/full_matrix.h>
#include <deal.II/lac/sparse_matrix.h>
#include <deal.II/lac/dynamic_sparsity_pattern.h>
#include <deal.II/lac/solver_cg.h>
#include <deal.II/lac/precondition.h>
#include <deal.II/lac/affine_constraints.h>
#include <deal.II/grid/tria.h>
#include <deal.II/grid/grid_generator.h>
#include <deal.II/grid/grid_refinement.h>
#include <deal.II/grid/tria_accessor.h>
#include <deal.II/grid/tria_iterator.h>
#include <deal.II/dofs/dof_handler.h>
#include <deal.II/dofs/dof_accessor.h>
#include <deal.II/dofs/dof_tools.h>
#include <deal.II/fe/fe_values.h>
#include <deal.II/numerics/vector_tools.h>
#include <deal.II/numerics/matrix_tools.h>
#include <deal.II/numerics/data_out.h>
#include <deal.II/numerics/error_estimator.h>

#include <deal.II/fe/fe_system.h>
#include <deal.II/fe/fe_q.h>
#include <deal.II/fe/mapping_q_eulerian.h>

#include "precice/SolverInterface.hpp"

#include <fstream>
#include <iostream>

namespace adapter
{
using namespace dealii;

namespace Parameters
{
//TODO: Add more parameters
struct Time
{
    double delta_t;
    double end_time;
    double theta;
    int    output_interval;

    static void
    declare_parameters(ParameterHandler &prm);

    void
    parse_parameters(ParameterHandler &prm);
};

void Time::declare_parameters(ParameterHandler &prm)
{
    prm.enter_subsection("Time");
    {
        prm.declare_entry("End time", "1",
                          Patterns::Double(),
                          "End time");

        prm.declare_entry("Time step size", "0.1",
                          Patterns::Double(),
                          "Time step size");

        prm.declare_entry("Output interval", "1",
                          Patterns::Integer(0),
                          "Write results every x timesteps");

        prm.declare_entry("theta", "0.5",
                          Patterns::Double(0,1),
                          "Time integration scheme");

    }
    prm.leave_subsection();
}

void Time::parse_parameters(ParameterHandler &prm)
{
    prm.enter_subsection("Time");
    {
        end_time = prm.get_double("End time");
        delta_t = prm.get_double("Time step size");
        output_interval = prm.get_integer("Output interval");
        theta = prm.get_double("theta");
    }
    prm.leave_subsection();
}

struct Materials
{
    double mu;
    double lambda;
    double rho;

    static void
    declare_parameters(ParameterHandler &prm);

    void
    parse_parameters(ParameterHandler &prm);
};

void Materials::declare_parameters(ParameterHandler &prm)
{
    prm.enter_subsection("Material properties");
    {
        prm.declare_entry("mu", "0.5e6",
                          Patterns::Double(),
                          "mu");

        prm.declare_entry("lambda", "2e6",
                          Patterns::Double(),
                          "lambda");

        prm.declare_entry("density", "1000",
                          Patterns::Double(0.0),
                          "density");
    }
    prm.leave_subsection();
}

void Materials::parse_parameters(ParameterHandler &prm)
{
    prm.enter_subsection("Material properties");
    {
        mu = prm.get_double("mu");
        lambda = prm.get_double("lambda");
        rho = prm.get_double("density");
    }
    prm.leave_subsection();
}

struct FESystem
{
    unsigned int poly_degree;
    unsigned int quad_order;

    static void
    declare_parameters(ParameterHandler &prm);

    void
    parse_parameters(ParameterHandler &prm);
};


void FESystem::declare_parameters(ParameterHandler &prm)
{
    prm.enter_subsection("Finite element system");
    {
        prm.declare_entry("Polynomial degree", "2",
                          Patterns::Integer(0),
                          "Polynomial degree of the FE system");

        prm.declare_entry("Quadrature order", "3",
                          Patterns::Integer(0),
                          "Gauss quadrature order");
    }
    prm.leave_subsection();
}

void FESystem::parse_parameters(ParameterHandler &prm)
{
    prm.enter_subsection("Finite element system");
    {
        poly_degree = prm.get_integer("Polynomial degree");
        quad_order = prm.get_integer("Quadrature order");
    }
    prm.leave_subsection();
}

struct precice_configuration
{
    std::string scenario;
    bool        enable_precice;
    std::string config_file;
    std::string participant;
    std::string node_mesh;
    std::string face_mesh;
    std::string read_data_name;
    std::string write_data_name;
    unsigned int interface_mesh_id;

    static void
    declare_parameters(ParameterHandler &prm);

    void
    parse_parameters(ParameterHandler &prm);
};


void precice_configuration::declare_parameters(ParameterHandler &prm)
{
    prm.enter_subsection("precice configuration");
    {
        prm.declare_entry("Scenario", "FSI3",
                          Patterns::Selection("FSI3|PF"),
                          "Cases: FSI3 or PF for perpendicular flap");
        prm.declare_entry("Enable precice", "true",
                          Patterns::Bool(),
                          "Whether preCICE is used for coupling to another solver");
        prm.declare_entry("precice config-file", "precice-config.xml",
                          Patterns::Anything(),
                          "Name of the precice configuration file");
        prm.declare_entry("Participant", "dealiisolver",
                          Patterns::Anything(),
                          "Name of the participant in the precice-config.xml file");
        prm.declare_entry("Node mesh name", "dealii-mesh-nodes",
                          Patterns::Anything(),
                          "Name of the node based coupling mesh in the precice-config.xml file");
        prm.declare_entry("Face mesh name", "dealii-mesh-faces",
                          Patterns::Anything(),
                          "Name of the face based coupling mesh in the precice-config.xml file");
        prm.declare_entry("Read data name", "received-data",
                          Patterns::Anything(),
                          "Name of the read data in the precice-config.xml file");
        prm.declare_entry("Write data name", "calculated-data",
                          Patterns::Anything(),
                          "Name of the write data in the precice-config.xml file");
        prm.declare_entry("Interface mesh ID", "1",
                          Patterns::Integer(0),
                          "Boundary mesh ID of the coupling interface in deal.II");
    }
    prm.leave_subsection();
}

void precice_configuration::parse_parameters(ParameterHandler &prm)
{
    prm.enter_subsection("precice configuration");
    {
        scenario = prm.get("Scenario");
        enable_precice = prm.get_bool("Enable precice");
        config_file = prm.get("precice config-file");
        participant = prm.get("Participant");
        node_mesh = prm.get("Node mesh name");
        face_mesh = prm.get("Face mesh name");
        read_data_name = prm.get("Read data name");
        write_data_name = prm.get("Write data name");
        interface_mesh_id = prm.get_integer("Interface mesh ID");
    }
    prm.leave_subsection();
}


struct AllParameters :
        public Time,
        public Materials,
        public FESystem,
        public precice_configuration
{
    AllParameters(const std::string &input_file);

    static void
    declare_parameters(ParameterHandler &prm);

    void
    parse_parameters(ParameterHandler &prm);
};

AllParameters::AllParameters(const std::string &input_file)
{
    ParameterHandler prm;
    declare_parameters(prm);
    prm.parse_input(input_file);
    parse_parameters(prm);
}

void AllParameters::declare_parameters(ParameterHandler &prm)
{
    Time::declare_parameters(prm);
    Materials::declare_parameters(prm);
    FESystem::declare_parameters(prm);
    precice_configuration::declare_parameters(prm);
}

void AllParameters::parse_parameters(ParameterHandler &prm)
{
    Time::parse_parameters(prm);
    Materials::parse_parameters(prm);
    FESystem::parse_parameters(prm);
    precice_configuration::parse_parameters(prm);
}

}
//evaluate strains as a tensor in the data out object
template <int dim>
class StrainPostprocessor : public DataPostprocessorTensor<dim>
{
public:
    StrainPostprocessor ()
        :
          DataPostprocessorTensor<dim> ("strain",
                                        update_gradients)
    {}
    virtual
    void
    evaluate_vector_field (const DataPostprocessorInputs::Vector<dim> &input_data,
                           std::vector<Vector<double> >               &computed_quantities) const
    {
        AssertDimension (input_data.solution_gradients.size(),
                         computed_quantities.size());
        for (unsigned int p=0; p<input_data.solution_gradients.size(); ++p)
        {
            AssertDimension (computed_quantities[p].size(),
                             (Tensor<2,dim>::n_independent_components));
            for (unsigned int d=0; d<dim; ++d)
                for (unsigned int e=0; e<dim; ++e)
                    computed_quantities[p][Tensor<2,dim>::component_to_unrolled_index(TableIndices<2>(d,e))]
                            = (input_data.solution_gradients[p][d][e]
                               +
                               input_data.solution_gradients[p][e][d]) / 2;
        }
    }
};


// Class for the simulation time
class Time
{
public:
    Time (const double time_end,
          const double delta_t)
        :
          timestep(0),
          time_current(0.0),
          time_end(time_end),
          delta_t(delta_t)
    {
        n_timesteps=time_end/delta_t;

        if((time_end/delta_t)-n_timesteps>1e-12)
        {
            ++n_timesteps;
            std::cerr<< "  Warning: Timestep size is not a multiple of the end time.\n"
                     << "           Simulation will be terminated at t = "
                     <<n_timesteps*delta_t
                    << "\n"
                    <<std::endl;
        }
    }

    virtual ~Time()
    {}

    double current() const
    {
        return time_current;
    }
    double end() const
    {
        return time_end;
    }
    double get_delta_t() const
    {
        return delta_t;
    }
    unsigned int get_timestep() const
    {
        return timestep;
    }

    unsigned int get_n_timesteps() const
    {
        return n_timesteps;
    }

    void increment()
    {
        time_current += delta_t;
        ++timestep;
    }

    void restore()
    {
        time_current -= delta_t;
        --timestep;
    }

private:
    unsigned int timestep;
    double       time_current;
    const double time_end;
    const double delta_t;
    unsigned int n_timesteps;
};


template <int dim>
class ElasticProblem
{
public:
    ElasticProblem(const std::string &input_file);
    ~ElasticProblem();
    void run();

private:
    void make_grid();
    void setup_system();
    void assemble_system();
    void assemble_rhs();
    void solve();
    void update_displacement();
    void output_results(const unsigned int timestep) const;
    void compute_timesteps();
    //precice related functions
    void initialize_precice();
    void advance_precice();
    void extract_relevant_displacements(std::vector<double>& precice_displacements);
    void save_old_state();
    void reload_old_state();


    Parameters::AllParameters parameters;

    //grid related variables
    Triangulation<dim> triangulation;
    unsigned int   global_refinement;
    unsigned int   clamped_mesh_id;
    unsigned int   out_of_plane_clamped_mesh_id;

    Time                      time;
    DoFHandler<dim>    dof_handler;

    FESystem<dim>               fe;
    MappingQGeneric<dim>   mapping;

    AffineConstraints<double> hanging_node_constraints;

    SparsityPattern      sparsity_pattern;
    SparseMatrix<double> mass_matrix;
    SparseMatrix<double> stiffness_matrix;
    SparseMatrix<double> system_matrix;
    SparseMatrix<double> stepping_matrix;

    Vector<double> old_velocity;
    Vector<double> velocity;
    Vector<double> old_displacement;
    Vector<double> displacement;
    Vector<double> old_forces;
    Vector<double> forces;
    Vector<double> system_rhs;

    bool           compute_gravity;
    Vector<double> gravitational_force;
    double         gravity_value;
    int            gravity_direction;

    // variables for implicit coupling
    Vector<double> old_state_old_velocity;
    Vector<double> old_state_velocity;
    Vector<double> old_state_old_displacement;
    Vector<double> old_state_displacement;
    Vector<double> old_state_old_forces;

    //precice related initializations
    int             node_mesh_id;
    int             face_mesh_id;
    int             forces_data_id;
    int             displacements_data_id;
    int             n_interface_nodes;
    int             n_interface_faces;

    std::vector<double>     precice_forces;
    std::vector<double>     precice_displacements;
    std::vector<double>     interface_nodes_positions;
    std::vector<int>        interface_nodes_ids;
    std::vector<double>     interface_faces_positions;
    std::vector<int>        interface_faces_ids;


    IndexSet                coupling_dofs;

    precice::SolverInterface         precice;
};


//Constructor
template <int dim>
ElasticProblem<dim>::ElasticProblem(const std::string &input_file)
    : parameters(input_file)
    , time(parameters.end_time, parameters.delta_t)
    , dof_handler(triangulation)
    , fe(FE_Q<dim>(parameters.poly_degree), dim)
    , mapping(MappingQGeneric<dim>(parameters.poly_degree))
    , precice(parameters.participant,0,1)
{}

//Destructor
template <int dim>
ElasticProblem<dim>::~ElasticProblem()
{
    dof_handler.clear();
}

//This testcase refers to the CSM benchmark of Hron and Turek
template <int dim>
void ElasticProblem<dim>::make_grid()
{
    std::cout<<"  Create mesh: "<<std::endl;

    uint n_x, n_y, n_z;

    Point<dim>  point_bottom;
    Point<dim>  point_tip;

    // Boundary IDs are obtained through colorize = true
    uint         id_flap_long_bottom;
    uint            id_flap_long_top;
    uint        id_flap_short_bottom;
    uint           id_flap_short_top;
    uint id_flap_out_of_plane_bottom;
    uint    id_flap_out_of_plane_top;


    if (parameters.scenario == "FSI3")
    {
        //FSI 3
        n_x = 30;
        n_y = 5;
        n_z = 1;
        point_bottom = dim==3 ? Point<dim>(0.24899, 0.19, -0.005) : Point<dim>(0.24899, 0.19);
        point_tip    = dim==3 ? Point<dim>(0.6, 0.21, 0.005) : Point<dim>(0.6, 0.21);

        //IDs for FSI3
        id_flap_long_bottom = 2; //x direction
        id_flap_long_top = 3;
        id_flap_short_bottom = 0; //y direction
        id_flap_short_top = 1;
    }
    else if(parameters.scenario == "PF")
    {
        //flap_perp
        n_x = 5;
        n_y = 30;
        n_z = 1;
        point_bottom = dim==3 ? Point<dim>(-0.05, 0, 0) : Point<dim>(0.24899, 0.19);
        point_tip    = dim==3 ? Point<dim>(0.05, 1, 0.3) : Point<dim>(0.6, 0.21);

        //IDs for PF
        id_flap_long_bottom = 0; //x direction
        id_flap_long_top = 1;
        id_flap_short_bottom = 2; //y direction
        id_flap_short_top = 3;
    }
    else
    {
        std::cout<<"Selected scenario is not preconfigured. Options are FSI3 and PF. "
                <<"You might want to configure your own case in the make_grid function"
               <<std::endl;
    }

    // same for both scenarios
    id_flap_out_of_plane_bottom = 4; //z direction
    id_flap_out_of_plane_top = 5;

    //vector of dim values denoting the number of cells to generate in that direction
    std::vector< unsigned int > repetitions(dim);
    repetitions[0] = n_x;
    repetitions[1] = n_y;
    if ( dim==3 )
        repetitions[2] = n_z;

    //Refine all cells global_refinement times
    global_refinement = 0;


    GridGenerator::subdivided_hyper_rectangle(triangulation,
                                              repetitions,
                                              point_bottom,
                                              point_tip,
                                              /*colorize*/true);

    //TODO: Add refinement to parameter class
    triangulation.refine_global(global_refinement);

    std::cout << "\t Number of active cells:       "
              << triangulation.n_active_cells() << std::endl;

    //set the desired IDs for clamped boundaries and out_of_plane clamped boundaries
    //interface ID is set in the parameter file
    clamped_mesh_id = 0;
    out_of_plane_clamped_mesh_id = 4;

    std::string error_message("The interface_id cannot be the same as the clamped one");
    //The IDs must not be the same:
    Assert(clamped_mesh_id != parameters.interface_mesh_id, ExcMessage(error_message));
    Assert(out_of_plane_clamped_mesh_id != parameters.interface_mesh_id, ExcMessage(error_message));

    // count simultaniously the relevant coupling faces
    n_interface_faces = 0;

    typename Triangulation<dim>::active_cell_iterator cell =
            triangulation.begin_active(), endc = triangulation.end();
    for (; cell != endc; ++cell)
        for (unsigned int face = 0; face < GeometryInfo<dim>::faces_per_cell; ++face)
        {
            if (cell->face(face)->at_boundary() ==  true)
            {
                //boundaries for the interface
                if(cell->face(face)->boundary_id () == id_flap_short_top
                        || cell->face(face)->boundary_id () == id_flap_long_bottom
                        || cell->face(face)->boundary_id () == id_flap_long_top)
                {
                    cell->face(face)->set_boundary_id(parameters.interface_mesh_id);
                    ++n_interface_faces;
                }
                //boundarys clamped in all directions
                else if (cell->face(face)->boundary_id () == id_flap_short_bottom)
                {
                    cell->face(face)->set_boundary_id(clamped_mesh_id);
                }
                //boundarys clamped out-of-plane (z) direction
                else if( cell->face(face)->boundary_id () == id_flap_out_of_plane_bottom
                         || cell->face(face)->boundary_id () ==id_flap_out_of_plane_top)
                {
                    cell->face(face)->set_boundary_id(out_of_plane_clamped_mesh_id);
                }
            }
        }
}

template <int dim>
void ElasticProblem<dim>::setup_system()
{
    std::cout<<"  Setup system: "<<std::endl;

    dof_handler.distribute_dofs(fe);
    hanging_node_constraints.clear();
    DoFTools::make_hanging_node_constraints(dof_handler,
                                            hanging_node_constraints);
    hanging_node_constraints.close();

    DynamicSparsityPattern dsp(dof_handler.n_dofs(), dof_handler.n_dofs());
    DoFTools::make_sparsity_pattern(dof_handler,
                                    dsp,
                                    hanging_node_constraints,
                                    /*keep_constrained_dofs = */ true);
    sparsity_pattern.copy_from(dsp);

    std::cout << "\t Number of degrees of freedom: " << dof_handler.n_dofs()
              << std::endl;

    mass_matrix.reinit(sparsity_pattern);
    stiffness_matrix.reinit(sparsity_pattern);
    system_matrix.reinit(sparsity_pattern);
    stepping_matrix.reinit(sparsity_pattern);

    MatrixCreator::create_mass_matrix (mapping,
                                       dof_handler, QGauss<dim>(parameters.quad_order),
                                       mass_matrix);
    mass_matrix*=parameters.rho;

    old_velocity.reinit(dof_handler.n_dofs());
    velocity.reinit(dof_handler.n_dofs());

    old_displacement.reinit(dof_handler.n_dofs());
    displacement.reinit(dof_handler.n_dofs());

    system_rhs.reinit(dof_handler.n_dofs());
    old_forces.reinit(dof_handler.n_dofs());
    forces.reinit(dof_handler.n_dofs());

    gravitational_force.reinit(dof_handler.n_dofs());

    // Loads at time 0
    // TODO: Check, if initial conditions should be set at the beginning
    old_forces=0.0;

    //const value of gravity (e.g. 9.81) and its direction (x (0),y(1) or z(2))
    compute_gravity     = false;
    gravity_value       = -2;
    gravity_direction   =  1;
}


template <int dim>
void ElasticProblem<dim>::assemble_system()
{
    QGauss<dim> quadrature_formula(parameters.quad_order);

    FEValues<dim> fe_values(mapping,
                            fe,
                            quadrature_formula,
                            update_values | update_gradients |
                            update_quadrature_points | update_JxW_values);

    const unsigned int dofs_per_cell = fe.dofs_per_cell;
    const unsigned int n_q_points    = quadrature_formula.size();

    FullMatrix<double> cell_matrix(dofs_per_cell, dofs_per_cell);

    std::vector<types::global_dof_index> local_dof_indices(dofs_per_cell);


    std::vector<double> lambda_values(n_q_points);
    std::vector<double> mu_values(n_q_points);

    // Lame constants
    Functions::ConstantFunction<dim> lambda(parameters.lambda), mu(parameters.mu);


    for (const auto &cell : dof_handler.active_cell_iterators())
    {
        cell_matrix = 0;

        fe_values.reinit(cell);

        // Next we get the values of the coefficients at the quadrature
        // points.
        lambda.value_list(fe_values.get_quadrature_points(), lambda_values);
        mu.value_list(fe_values.get_quadrature_points(), mu_values);


        // Then assemble the entries of the local stiffness matrix
        for (unsigned int i = 0; i < dofs_per_cell; ++i)
        {
            const unsigned int component_i =
                    fe.system_to_component_index(i).first;

            for (unsigned int j = 0; j < dofs_per_cell; ++j)
            {
                const unsigned int component_j =
                        fe.system_to_component_index(j).first;

                for (unsigned int q_point = 0; q_point < n_q_points; ++q_point)
                {
                    cell_matrix(i, j) +=
                            // The first term is (lambda d_i u_i, d_j v_j) + (mu d_i
                            // u_j, d_j v_i).

                            (                                                  //
                                                                               (fe_values.shape_grad(i, q_point)[component_i] * //
                                                                                fe_values.shape_grad(j, q_point)[component_j] * //
                                                                                lambda_values[q_point])                         //
                                                                               +                                                //
                                                                               (fe_values.shape_grad(i, q_point)[component_j] * //
                                                                                fe_values.shape_grad(j, q_point)[component_i] * //
                                                                                mu_values[q_point])                             //
                                                                               +                                                //
                                                                               // The second term is (mu nabla u_i, nabla v_j).


                                                                               ((component_i == component_j) ?        //
                                                                                                                      (fe_values.shape_grad(i, q_point) * //
                                                                                                                       fe_values.shape_grad(j, q_point) * //
                                                                                                                       mu_values[q_point]) :              //
                                                                                                                      0)                                  //
                                                                               ) *                                    //
                            fe_values.JxW(q_point);                  //
                }
            }
        }


        // The transfer from local degrees of freedom into the global matrix
        cell->get_dof_indices(local_dof_indices);
        for (unsigned int i = 0; i < dofs_per_cell; ++i)
        {
            for (unsigned int j = 0; j < dofs_per_cell; ++j)
                stiffness_matrix.add(local_dof_indices[i],
                                     local_dof_indices[j],
                                     cell_matrix(i, j));

        }
    }

    // To save the system_matrix
    stepping_matrix.copy_from(stiffness_matrix);

    stepping_matrix*=time.get_delta_t()*time.get_delta_t()*parameters.theta*parameters.theta;

    stepping_matrix.add(1,mass_matrix);

    hanging_node_constraints.condense(stepping_matrix);

    //Calculate contribution of gravity and store them in gravitational_force
    if (compute_gravity)
    {
        Vector<double> gravity_vector(dim);
        //assign the specified values, rho * g is assumed
        gravity_vector[gravity_direction] = parameters.rho * gravity_value;

        //create a constant function object
        Functions::ConstantFunction<dim, double> gravity_function(gravity_vector);

        VectorTools::create_right_hand_side( mapping,
                                             dof_handler, QGauss<dim>(parameters.quad_order),
                                             gravity_function, gravitational_force);
    }
}


template <int dim>
void ElasticProblem<dim>::assemble_rhs()
{
    std::cout<<"\t Assemble system "<<std::endl;
    system_rhs=0.0;

    // quadrature formula for integration over faces (dim-1)
    QGauss<dim-1> face_quadrature_formula(parameters.quad_order);

    FEFaceValues<dim> fe_face_values(mapping,
                                     fe,
                                     face_quadrature_formula,
                                     update_values |
                                     update_quadrature_points | update_JxW_values);

    const unsigned int dofs_per_cell    = fe.dofs_per_cell;
    const unsigned int n_face_q_points  = face_quadrature_formula.size();

    Vector<double>     cell_rhs(dofs_per_cell);

    std::vector<types::global_dof_index> local_dof_indices(dofs_per_cell);

    // In order to convert the array precice forces in a vector format
    Tensor<1, dim>      force_vector;
    double              surface_area;

    // Looks for the right value to assign to the vector
    int force_iterator  = 0;

    for (const auto &cell : dof_handler.active_cell_iterators())
    {
        cell_rhs    = 0;

        // Assembling the right hand side force vector
        for (unsigned int face = 0; face < GeometryInfo<dim>::faces_per_cell;
             ++face)
            if (cell->face(face)->at_boundary() == true &&
                    cell->face(face)->boundary_id() == parameters.interface_mesh_id)
            {
                fe_face_values.reinit(cell, face);

                surface_area = cell->face(face)->measure();

                // store coupling data in a traction vector
                for(uint jj = 0; jj < dim; ++jj)
                    force_vector[jj] = precice_forces[force_iterator * dim + jj]/surface_area;

                ++force_iterator;

                //TODO: pull-back

                for (unsigned int face_q_point = 0; face_q_point < n_face_q_points; ++face_q_point)
                {
                    for (unsigned int i = 0; i < dofs_per_cell; ++i)
                    {
                        const unsigned int component_i =
                                fe.system_to_component_index(i).first;

                        cell_rhs(i) += fe_face_values.shape_value(i, face_q_point) *
                                force_vector[component_i] *
                                fe_face_values.JxW(face_q_point);
                    }
                }
            }

        // local dofs to global
        cell->get_dof_indices(local_dof_indices);
        for (unsigned int i = 0; i < dofs_per_cell; ++i)
        {
            system_rhs(local_dof_indices[i]) += cell_rhs(i);
        }

    }


    // Update variables
    old_velocity=velocity;
    old_displacement=displacement;

    //Add contribution of gravitational forces
    if (compute_gravity)
        system_rhs.add(1,gravitational_force);


    // RHS=(M-theta*(1-theta)*delta_t^2*K)*V_n - delta_t*K* D_n + delta_t*theta*F_n+1 + delta_t*(1-theta)*F_n

    // tmp vector to store intermediate results
    Vector<double> tmp;
    tmp.reinit(dof_handler.n_dofs());

    tmp=system_rhs;

    system_rhs*=time.get_delta_t() * parameters.theta;
    system_rhs.add(time.get_delta_t()*(1-parameters.theta), old_forces);
    old_forces=tmp;

    mass_matrix.vmult(tmp, old_velocity);
    system_rhs.add(1,tmp);

    stiffness_matrix.vmult(tmp, old_velocity);
    system_rhs.add(-parameters.theta*time.get_delta_t()*time.get_delta_t()*(1-parameters.theta), tmp);

    stiffness_matrix.vmult(tmp, old_displacement);
    system_rhs.add(-time.get_delta_t(), tmp);

    hanging_node_constraints.condense(system_rhs);

    // Copy the system_matrix every timestep, since applying the BC deletes certain rows and columns
    system_matrix=0.0;
    system_matrix.copy_from(stepping_matrix);

    // set Dirichlet BC
    //clamped in all directions
    std::map<types::global_dof_index, double> boundary_values;
    VectorTools::interpolate_boundary_values(dof_handler,
                                             clamped_mesh_id,
                                             Functions::ZeroFunction<dim>(dim),
                                             boundary_values);
    if (dim == 3)
    {
        const FEValuesExtractors::Scalar z_component(2);
        //clamped out_of_plane
        VectorTools::interpolate_boundary_values(dof_handler,
                                                 out_of_plane_clamped_mesh_id,
                                                 Functions::ZeroFunction<dim>(dim),
                                                 boundary_values,
                                                 fe.component_mask(z_component));
    }

    MatrixTools::apply_boundary_values(boundary_values,
                                       system_matrix,
                                       velocity,
                                       system_rhs);
}

template <int dim>
void ElasticProblem<dim>::solve()
{
    std::cout<<"\t CG solver: "<<std::endl;
    SolverControl solver_control(1000, 1e-12);
    SolverCG<>    cg(solver_control);

    PreconditionSSOR<> preconditioner;
    preconditioner.initialize(system_matrix, 1.2);

    cg.solve(system_matrix, velocity, system_rhs, preconditioner);

    //Assert divergence
    Assert(velocity.linfty_norm()<1e4, ExcMessage("Linear system diverged"));
    std::cout<<"\t     No of iterations:\t"<<solver_control.last_step()
            <<"\n \t     Final residual:\t"<<solver_control.last_value()<<std::endl;
    hanging_node_constraints.distribute(velocity);
}

template <int dim>
void ElasticProblem<dim>::update_displacement()
{
    // D_n+1= D_n + delta_t*theta* V_n+1 + delta_t*(1-theta)* V_n
    displacement.add( time.get_delta_t() * parameters.theta, velocity);
    displacement.add( time.get_delta_t() * ( 1 - parameters.theta), old_velocity);

}


template <int dim>
void ElasticProblem<dim>::output_results(const unsigned int timestep) const
{      
    StrainPostprocessor<dim> strain_u;

    DataOut<dim> data_out;
    std::vector<DataComponentInterpretation::DataComponentInterpretation>
            data_component_interpretation(dim,
                                          DataComponentInterpretation::component_is_part_of_vector);

    std::vector<std::string> solution_name(dim, "displacement");
    data_out.attach_dof_handler(dof_handler);
    data_out.add_data_vector(displacement,
                             solution_name,
                             DataOut<dim>::type_dof_data,
                             data_component_interpretation);

    data_out.add_data_vector(displacement, strain_u);

    //Visualize the displacements on a displaced grid
    MappingQEulerian<dim> q_mapping(parameters.poly_degree, dof_handler, displacement);
    data_out.build_patches(q_mapping, parameters.poly_degree);

    std::ofstream output("dealii_output/solution-" + std::to_string(timestep) + ".vtk");
    data_out.write_vtk(output);
    std::cout<< "\t Output written to solution-" + std::to_string(timestep) + ".vtk \n" <<std::endl;
}

template <int dim>
void ElasticProblem<dim>::compute_timesteps()
{

    if(parameters.enable_precice == true)
    {
        while(precice.isCouplingOngoing() &&
              time.get_timestep() < time.get_n_timesteps())
        {

            time.increment();

            std::cout << "  Time = " <<time.current()
                      << " at timestep " << time.get_timestep()
                      << " of " <<time.get_n_timesteps()
                      << std::endl;

            if (precice.isActionRequired(precice::constants::actionWriteIterationCheckpoint())){
                save_old_state();
                precice.fulfilledAction(precice::constants::actionWriteIterationCheckpoint());
            }

            assemble_rhs();

            solve();

            update_displacement();

            advance_precice();

            if (precice.isActionRequired(precice::constants::actionReadIterationCheckpoint())){
                reload_old_state();
                precice.fulfilledAction(precice::constants::actionReadIterationCheckpoint());
            }

            if(precice.isTimestepComplete()
                    && time.get_timestep() % parameters.output_interval == 0)
                output_results(time.get_timestep());

        }

        precice.finalize();
    }
    else
        while(time.get_timestep() < time.get_n_timesteps())
        {

            time.increment();

            std::cout << "  Time = " <<time.current()
                      << " at timestep " << time.get_timestep()
                      << " of " <<time.get_n_timesteps()
                      << std::endl;

            assemble_rhs();

            solve();

            update_displacement();

            if( time.get_timestep() % parameters.output_interval == 0)
                output_results(time.get_timestep());
        }
}

template <int dim>
void ElasticProblem<dim>::initialize_precice()
{

    if(parameters.enable_precice == true)
    {
        // get precice specific IDs from precice
        precice.configure(parameters.config_file);

        // Assert matching dimensions between deal.ii and precice
        // Only valid for the current adapter setup
        // TODO: Adapt for quasi-2D cases (#5)
        Assert(dim == precice.getDimensions(),
               ExcDimensionMismatch(dim, precice.getDimensions()));

        node_mesh_id = precice.getMeshID(parameters.node_mesh);
        face_mesh_id = precice.getMeshID(parameters.face_mesh);
        forces_data_id  = precice.getDataID(parameters.read_data_name, face_mesh_id);
        displacements_data_id = precice.getDataID(parameters.write_data_name, node_mesh_id);
    }

    // Initialization is also needed for uncoupled simulation
    // get the number of interface nodes from deal.ii
    std::set<types::boundary_id> couplingBoundary;
    couplingBoundary.insert(parameters.interface_mesh_id);
    const FEValuesExtractors::Scalar x_displacement(0);

    DoFTools::extract_boundary_dofs(dof_handler, fe.component_mask(x_displacement), coupling_dofs, couplingBoundary);
    n_interface_nodes = coupling_dofs.n_elements();//TODO: Adapt

    std::cout << "\t Number of coupling nodes:     "
              << n_interface_nodes << std::endl;

    precice_displacements.resize(dim * n_interface_nodes);
    interface_nodes_positions.resize(dim * n_interface_nodes);
    interface_nodes_ids.resize(n_interface_nodes);

    // same for the face based mesh
    // number of coupling faces already obtained in the make_grid function
    precice_forces.resize(dim * n_interface_faces);

    // set a constant value for each direction in case of an uncoupled simulation
    if (parameters.enable_precice == false)
        for (uint it = 0; it  < precice_forces.size()/dim; it++)
        {
            precice_forces[it*dim]= 0;
            precice_forces[it*dim+1]= 0;
            if(dim == 3)
                precice_forces[it*dim+2]= 0;
        }

    interface_faces_positions.resize(dim * n_interface_faces);
    interface_faces_ids.resize(n_interface_faces);

    std::cout << "\t Number of coupling faces:     "
              << n_interface_faces << std::endl;


    if(parameters.enable_precice == true)
    {
        // get the coordinates of the interface nodes from deal.ii
        std::map<types::global_dof_index, Point<dim>> support_points;
        //TODO: Check mapping: Maybe add the mapping object to get the coordinates of higher order shape functions
        DoFTools::map_dofs_to_support_points(MappingQ1<dim>(), dof_handler, support_points);
        // support_points contains now the coordinates of all dofs
        // in the next step, the relevant coordinates are extracted using the extracted coupling_dofs
        int node_position_iterator=0;
        for (auto element=coupling_dofs.begin(); element!=coupling_dofs.end(); ++element)
        {
            for(int jj=0; jj<dim; ++jj)
                interface_nodes_positions[node_position_iterator * dim + jj] = support_points[*element][jj];

            ++node_position_iterator;
        }

        // pass node coordinates to precice
        precice.setMeshVertices(node_mesh_id, n_interface_nodes, interface_nodes_positions.data(), interface_nodes_ids.data());

        // get the coordinates of the face centers and store them in interface_faces_positions
        typename DoFHandler<dim>::active_cell_iterator
                cell = dof_handler.begin_active(),
                endc = dof_handler.end();

        int face_position_iterator = 0;
        for (; cell!=endc; ++cell)
            for (unsigned int face=0; face<GeometryInfo<dim>::faces_per_cell; ++face)
            {
                if (cell->face(face)->at_boundary()
                        &&
                        (cell->face(face)->boundary_id() == parameters.interface_mesh_id))
                {

                    for(int jj=0; jj<dim; ++jj)
                        interface_faces_positions[face_position_iterator * dim + jj] = cell->face(face)->center()[jj];

                    ++face_position_iterator;
                }
            }


        // pass face coordinates to precice
        precice.setMeshVertices(face_mesh_id, n_interface_faces, interface_faces_positions.data(), interface_faces_ids.data());

        precice.initialize();

        //Write initial writeData to preCICE
        if (precice.isActionRequired(precice::constants::actionWriteInitialData()))
        {
            // store initial write_data for precice in precice_displacements
            extract_relevant_displacements(precice_displacements);

            precice.writeBlockVectorData(displacements_data_id, n_interface_nodes, interface_nodes_ids.data(), precice_displacements.data());
            precice.fulfilledAction(precice::constants::actionWriteInitialData());

            precice.initializeData();
        }

        //Read initial readData from preCICE for the first time step
        if (precice.isReadDataAvailable())
            precice.readBlockVectorData(forces_data_id, n_interface_faces, interface_faces_ids.data(), precice_forces.data());
    }
}

template <int dim>
void ElasticProblem<dim>::advance_precice()
{
    if(precice.isWriteDataRequired(time.get_delta_t()))
    {
        extract_relevant_displacements(precice_displacements);
        precice.writeBlockVectorData(displacements_data_id, n_interface_nodes, interface_nodes_ids.data(), precice_displacements.data());
    }

    precice.advance(time.get_delta_t());

    if(precice.isReadDataAvailable())
    {
        precice.readBlockVectorData(forces_data_id, n_interface_faces, interface_faces_ids.data(), precice_forces.data());
    }
}

template <int dim>
void ElasticProblem<dim>::extract_relevant_displacements(std::vector<double>& precice_displacements)
{
    int data_iterator = 0;
    for (auto element=coupling_dofs.begin(); element!=coupling_dofs.end(); ++element)
    {
        for(int jj=0; jj<dim; ++jj)
            precice_displacements[data_iterator * dim + jj] = displacement[*element+jj];

        ++data_iterator;
    }

}

template <int dim>
void ElasticProblem<dim>::save_old_state()
{
    // Store current state for implict coupling
    old_state_velocity          = velocity;
    old_state_old_velocity      = old_velocity;
    old_state_displacement      = displacement;
    old_state_old_displacement  = old_displacement;
    old_state_old_forces        = old_forces;
}

template <int dim>
void ElasticProblem<dim>::reload_old_state()
{
    // Load old state for implicit coupling
<<<<<<< HEAD
    if (precice.isActionRequired(precice::constants::actionReadIterationCheckpoint()))
    {
        //TODO: Validate subcycling
        velocity            = old_state_velocity;
        old_velocity        = old_state_old_velocity;
        displacement        = old_state_displacement;
        old_displacement    = old_state_old_displacement;
        old_forces          = old_state_old_forces;

        time.restore();

        precice.fulfilledAction(precice::constants::actionReadIterationCheckpoint());
    }
=======
    velocity            = old_state_velocity;
    old_velocity        = old_state_old_velocity;
    displacement        = old_state_displacement;
    old_displacement    = old_state_old_displacement;
    old_forces          = old_state_old_forces;
>>>>>>> 0179a9fd

    time.restore();
}

template <int dim>
void ElasticProblem<dim>::run()
{
    make_grid();

    setup_system();

    output_results(time.get_timestep());

    assemble_system();

    initialize_precice();

    compute_timesteps();

}
} //end namespace adapter

int main()
{
    try
    {
        std::cout << "--------------------------------------------------\n"
                  << "             Running deal.ii solver \n"
                  << "--------------------------------------------------\n"
                  <<std::endl;

        const unsigned int dim = 3;

        adapter::ElasticProblem<dim> elastic_solver("parameters.prm");
        elastic_solver.run();
    }
    catch (std::exception &exc)
    {
        std::cerr << std::endl
                  << std::endl
                  << "----------------------------------------------------"
                  << std::endl;
        std::cerr << "Exception on processing: " << std::endl
                  << exc.what() << std::endl
                  << "Aborting!" << std::endl
                  << "----------------------------------------------------"
                  << std::endl;

        return 1;
    }
    catch (...)
    {
        std::cerr << std::endl
                  << std::endl
                  << "----------------------------------------------------"
                  << std::endl;
        std::cerr << "Unknown exception!" << std::endl
                  << "Aborting!" << std::endl
                  << "----------------------------------------------------"
                  << std::endl;
        return 1;
    }

    return 0;
}<|MERGE_RESOLUTION|>--- conflicted
+++ resolved
@@ -1227,28 +1227,12 @@
 void ElasticProblem<dim>::reload_old_state()
 {
     // Load old state for implicit coupling
-<<<<<<< HEAD
-    if (precice.isActionRequired(precice::constants::actionReadIterationCheckpoint()))
-    {
-        //TODO: Validate subcycling
-        velocity            = old_state_velocity;
-        old_velocity        = old_state_old_velocity;
-        displacement        = old_state_displacement;
-        old_displacement    = old_state_old_displacement;
-        old_forces          = old_state_old_forces;
-
-        time.restore();
-
-        precice.fulfilledAction(precice::constants::actionReadIterationCheckpoint());
-    }
-=======
     velocity            = old_state_velocity;
     old_velocity        = old_state_old_velocity;
     displacement        = old_state_displacement;
     old_displacement    = old_state_old_displacement;
     old_forces          = old_state_old_forces;
->>>>>>> 0179a9fd
-
+  
     time.restore();
 }
 
